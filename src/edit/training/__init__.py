--- conflicted
+++ resolved
@@ -7,11 +7,7 @@
 """
 
 from edit.training import loader, trainer
-<<<<<<< HEAD
-from edit.training.trainer import MLDataIndex
-=======
 from edit.training.trainer import MLDataIndex, from_yaml
->>>>>>> f9f2083a
 
 try:
     from edit.training import modules
